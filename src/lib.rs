--- conflicted
+++ resolved
@@ -39,7 +39,6 @@
 pub mod power;
 pub use power::Power;
 
-<<<<<<< HEAD
 pub mod force;
 pub use force::Force;
 
@@ -58,11 +57,13 @@
 pub mod torque;
 pub use torque::Torque;
 
-pub mod prelude;
+pub mod data;
+pub use data::Data;
 
 mod torque_energy;
 pub use torque_energy::TorqueEnergy;
 
+pub mod prelude;
 pub mod test_utils;
 
 /// For given types A, B and C, implement, using base units:
@@ -135,7 +136,7 @@
         std::time::Duration::new(secs, subsec_nanos)
     }
 
-    fn as_base_units_name(&self) -> &'static str {
+    fn get_base_units_name(&self) -> &'static str {
         "s"
     }
 }
@@ -188,13 +189,4 @@
     fn div(self, rhs: Force) -> Self::Output {
         Self::Output::from_base_units(self.as_base_units() / rhs.as_base_units())
     }
-}
-=======
-pub mod data;
-pub use data::Data;
-
-// Include when running tests, but don't export them
-#[cfg(test)]
-#[allow(dead_code)]
-mod tests;
->>>>>>> 2f03d7c8
+}